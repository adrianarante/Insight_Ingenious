import os
from fastapi import FastAPI, Request
from fastapi.responses import JSONResponse, HTMLResponse, RedirectResponse
from chainlit.utils import mount_chainlit
from dotenv import load_dotenv
import logging
import ingenious.config.config as ingen_config
import importlib.resources as pkg_resources

# Import your routers
import ingenious.api.routes.chat as chat
import ingenious.api.routes.message_feedback as message_feedback
from ingenious.models.api_routes import IApiRoutes
from ingenious.utils.namespace_utils import import_class_with_fallback, import_module_with_fallback

config = ingen_config.get_config(os.getenv("INGENIOUS_PROJECT_PATH", ""))
print("config.web_configuration.asynchronous", config.web_configuration.asynchronous)

<<<<<<< HEAD
import ingenious.api.routes.chat_async as chat
import ingenious.api.routes.chat as chat
import ingenious.api.routes.chat_async_test as chat_test
=======
# Configure logging
logging.basicConfig(level=logging.ERROR)
logger = logging.getLogger(__name__)

if config.web_configuration.asynchronous:
    import ingenious.api.routes.chat_async_ca as chat
else:
    import ingenious.api.routes.chat as chat

try:
    import ingenious_extensions.api.routes.chat_client as chat_client
except Exception as e:
    logger.exception(f"Error while importing chat_client: {e}")
>>>>>>> f9da2397



class FastAgentAPI:
    def __init__(self, config: ingen_config.Config):
        # Set the working directory
        os.chdir(os.environ["INGENIOUS_WORKING_DIR"])

        # Initialize FastAPI app
        self.app = FastAPI(title="FastAgent API", version="1.0.0")

        # Include routers
        try:
            self.app.include_router(chat_client.router, prefix="/api/v1", tags=["ChatClient"])
        except:
            pass
        self.app.include_router(chat.router, prefix="/api/v1", tags=["Chat"])
        self.app.include_router(
            message_feedback.router, prefix="/api/v1", tags=["Message Feedback"]
        )

        # Add custom routes from ingenious extensions
        custom_api_routes_module = import_module_with_fallback("api.routes.custom")
        if custom_api_routes_module.__name__ != "ingenious.api.routes.custom":
            custom_api_routes_class = import_class_with_fallback("api.routes.custom", "Api_Routes")
            custom_api_routes_class_instance: IApiRoutes = custom_api_routes_class(config, self.app)
            custom_api_routes_class_instance.add_custom_routes()

        # Add exception handler
        self.app.add_exception_handler(Exception, self.generic_exception_handler)

        # Mount ChainLit
        if config.chainlit_configuration.enable:
            chainlit_path = pkg_resources.files("ingenious.chainlit") / "app.py"
            mount_chainlit(app=self.app, target=str(chainlit_path), path="/chainlit")

        # Redirect `/` to `/docs`
        self.app.get("/", tags=["Root"])(self.redirect_to_docs)

    async def redirect_to_docs(self):
        """Redirect the root endpoint to /docs."""
        return RedirectResponse(url="/docs")

    async def generic_exception_handler(self, request: Request, exc: Exception):
        if os.environ.get("LOADENV") == "True":
            load_dotenv()

        # Log the exception
        logger.exception(exc)

        return JSONResponse(
            status_code=500, content={"detail": f"An error occurred: {str(exc)}"}
        )

    async def root(self):
        # Locate the HTML file in ingenious.api
        html_path = pkg_resources.files("ingenious.chainlit") / "index.html"
        with html_path.open("r") as file:
            html_content = file.read()
        return HTMLResponse(content=html_content)<|MERGE_RESOLUTION|>--- conflicted
+++ resolved
@@ -14,28 +14,13 @@
 from ingenious.utils.namespace_utils import import_class_with_fallback, import_module_with_fallback
 
 config = ingen_config.get_config(os.getenv("INGENIOUS_PROJECT_PATH", ""))
-print("config.web_configuration.asynchronous", config.web_configuration.asynchronous)
 
-<<<<<<< HEAD
-import ingenious.api.routes.chat_async as chat
 import ingenious.api.routes.chat as chat
-import ingenious.api.routes.chat_async_test as chat_test
-=======
+
+
 # Configure logging
 logging.basicConfig(level=logging.ERROR)
 logger = logging.getLogger(__name__)
-
-if config.web_configuration.asynchronous:
-    import ingenious.api.routes.chat_async_ca as chat
-else:
-    import ingenious.api.routes.chat as chat
-
-try:
-    import ingenious_extensions.api.routes.chat_client as chat_client
-except Exception as e:
-    logger.exception(f"Error while importing chat_client: {e}")
->>>>>>> f9da2397
-
 
 
 class FastAgentAPI:
@@ -46,11 +31,7 @@
         # Initialize FastAPI app
         self.app = FastAPI(title="FastAgent API", version="1.0.0")
 
-        # Include routers
-        try:
-            self.app.include_router(chat_client.router, prefix="/api/v1", tags=["ChatClient"])
-        except:
-            pass
+        # Add in-built routes
         self.app.include_router(chat.router, prefix="/api/v1", tags=["Chat"])
         self.app.include_router(
             message_feedback.router, prefix="/api/v1", tags=["Message Feedback"]
